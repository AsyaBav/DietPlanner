--- conflicted
+++ resolved
@@ -1,14 +1,9 @@
-
 import logging
 import os
 from flask import Flask, render_template, jsonify
 import time
 import asyncio
-<<<<<<< HEAD
-
-=======
 import threading
->>>>>>> 4920241c
 
 # Импорт модулей бота
 from run_bot import start_bot
@@ -20,9 +15,11 @@
 # Создаем Flask приложение
 app = Flask(__name__)
 
+
 @app.route('/')
 def index():
     return "Telegram Diet Planner Bot running! Check your Telegram client to interact with the bot."
+
 
 @app.route('/status')
 def status():
@@ -39,18 +36,20 @@
         ]
     })
 
+
 def run_flask():
     """Запускает Flask в отдельном потоке"""
     app.run(host='0.0.0.0', port=5000, debug=False, use_reloader=False)
+
 
 # Запуск приложения
 if __name__ == "__main__":
     # Запускаем Flask в отдельном потоке
     flask_thread = threading.Thread(target=run_flask, daemon=True)
     flask_thread.start()
-    
+
     logger.info("Flask приложение запущено на порту 5000")
-    
+
     # Запускаем бота в основном потоке
     try:
         asyncio.run(start_bot())
