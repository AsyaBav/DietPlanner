import asyncio
import logging
import random
import os
from aiogram import types, F, Dispatcher
from aiogram.filters import Command
from aiogram.fsm.context import FSMContext
from aiogram.fsm.state import State, StatesGroup
from aiogram.types import CallbackQuery
from datetime import datetime
from aiogram.types import InlineKeyboardMarkup, InlineKeyboardButton, ReplyKeyboardMarkup, KeyboardButton
from aiogram import Router
from aiogram.types import Message
from typing import Union
from database import (
    save_recipe, get_saved_recipes, get_recipe_details, toggle_favorite_recipe,
    delete_recipe, add_food_entry, get_user, get_db_connection, search_recipes
)
from keyboards import create_recipes_keyboard, create_recipe_confirmation_keyboard
from food_api import search_food, get_food_nutrients, get_branded_food_info

logging.basicConfig(level=logging.INFO)
logger = logging.getLogger(__name__)


# Состояния для создания и выбора рецептов
class RecipeStates(StatesGroup):
    selecting_type = State()
    entering_name = State()
    entering_ingredients = State()
    entering_instructions = State()
    entering_photo = State()
    entering_calories = State()
    entering_protein = State()
    entering_fat = State()
    entering_carbs = State()
    confirming = State()
    generating = State()
    searching = State()

    waiting_for_name = State()
    waiting_for_ingredients = State()
    waiting_for_instructions = State()


async def show_recipes_menu(message: types.Message, state: FSMContext):
    """Показывает меню рецептов."""
    await state.clear()
    keyboard = create_recipes_keyboard()
    await message.answer("🍴 <b>Меню рецептов</b>\n\nЗдесь ты можешь найти, сохранить или создать новые рецепты.",
                         parse_mode="HTML",
                         reply_markup=keyboard)


async def handle_recipes_callback(callback_query: CallbackQuery, state: FSMContext):
    """Обрабатывает нажатия на кнопки меню рецептов."""
    action = callback_query.data.split(':')[1]

    if action == "search":
        await search_recipes(callback_query, state)
    elif action == "favorites":
        await show_favorites(callback_query, state)
    elif action == "create":
        await start_recipe_creation(callback_query, state)
    elif action == "generate":
        await generate_recipe(callback_query)
    elif action == "back":
        await return_to_main_menu(callback_query)
    await callback_query.answer()



async def search_recipes(callback_query: CallbackQuery, state: FSMContext):
    """Запрашиваем текст для поиска"""
    await callback_query.message.edit_text(
        "🔍 Введите название или ингредиенты для поиска:",
        reply_markup=InlineKeyboardMarkup(inline_keyboard=[
            [InlineKeyboardButton(text="◀️ Назад", callback_data="recipe:back")]
        ]))
    await state.set_state(RecipeStates.searching)
    await callback_query.answer()


async def process_search_query(message: Message, state: FSMContext):
    """Обрабатываем поисковый запрос"""
    search_query = message.text.strip()
    if not search_query:
        await message.answer("Пожалуйста, введите поисковый запрос")
        return

    search_query = ' '.join(search_query.lower().split())

    user_id = message.from_user.id
    from database import search_recipes
    recipes = search_recipes(user_id, search_query)

    if not recipes:
        await message.answer("😕 Ничего не найдено. Попробуйте другой запрос.")
        await state.clear()
        return

    # Сохраняем результаты поиска в состоянии
    await state.update_data(
        search_results=recipes,
        current_page=0,
        search_query=search_query
    )

    # Показываем первую страницу результатов
    await show_search_results(message, state)


async def show_search_results(message: Union[Message, CallbackQuery], state: FSMContext, page=0):
    """Показываем страницу с результатами поиска"""
    data = await state.get_data()
    recipes = data.get('search_results', [])
    search_query = data.get('search_query', '')

    # Пагинация - разбиваем на страницы по 5 рецептов
    page_size = 5
    total_pages = (len(recipes) // page_size + (1 if len(recipes) % page_size else 0))

    if page >= total_pages:
        page = total_pages - 1

    start_idx = page * page_size
    page_recipes = recipes[start_idx:start_idx + page_size]

    # Формируем текст сообщения
    text = f"🔍 Результаты поиска по запросу '{search_query}':\n\n"
    for i, recipe in enumerate(page_recipes, 1):
        text += f"{i}. {recipe['name']} ({recipe['calories']} ккал)\n"

    # Создаем клавиатуру
    keyboard = []

    # Кнопки для рецептов
    for recipe in page_recipes:
        keyboard.append([
            InlineKeyboardButton(
                text=recipe['name'],
                callback_data=f"view_recipe:{recipe['id']}"
            )
        ])

        # Кнопки пагинации
    pagination_row = []
    if total_pages > 1:
        if page > 0:
            pagination_row.append(
                InlineKeyboardButton(
                    text="⬅️ Назад",
                    callback_data=f"search_page:{page - 1}"
                )
            )

        pagination_row.append(
            InlineKeyboardButton(
                text=f"{page + 1}/{total_pages}",
                callback_data="noop"
            )
        )

        if page < total_pages - 1:
            pagination_row.append(
                InlineKeyboardButton(
                    text="Вперед ➡️",
                    callback_data=f"search_page:{page + 1}"
                )
            )

        keyboard.append(pagination_row)

    # Кнопка возврата
    keyboard.append([
        InlineKeyboardButton(
            text="◀️ Назад к поиску",
            callback_data="recipe:search"
        )
    ])

    if isinstance(message, CallbackQuery):
        await message.message.edit_text(
            text,
            reply_markup=InlineKeyboardMarkup(inline_keyboard=keyboard)
        )
        await message.answer()
    else:
        await message.answer(
            text,
            reply_markup=InlineKeyboardMarkup(inline_keyboard=keyboard)
        )


# @router.callback_query(F.data.startswith("search_page:"))
async def handle_search_page(callback_query: CallbackQuery, state: FSMContext):
    """Обрабатываем переключение страниц поиска"""
    page = int(callback_query.data.split(":")[1])
    await state.update_data(current_page=page)
    await show_search_results(callback_query, state, page)


async def view_recipe_card(callback_query: CallbackQuery, state: FSMContext):
    """Показывает детали рецепта с фото."""
    try:
        recipe_id = int(callback_query.data.split(':')[1])
        recipe = get_recipe_details(recipe_id)

        if not recipe:
            await callback_query.answer("Рецепт не найден")
            return

        # Формируем сообщение
        message_text = (
            f"🍳 {recipe['name']}\n\n"
            f"Ингредиенты:\n{recipe['ingredients']}\n\n"
            f"Способ приготовления:\n{recipe['instructions']}\n\n"
            f"Пищевая ценность:\n"
            f"• Калории: {recipe['calories']} ккал\n"
            f"• Белки: {recipe['protein']} г\n"
            f"• Жиры: {recipe['fat']} г\n"
            f"• Углеводы: {recipe['carbs']} г"
        )

        # Если есть фото - отправляем с фото
        if recipe.get('photo_path') and os.path.exists(recipe['photo_path']):
            with open(recipe['photo_path'], 'rb') as photo:
                await callback_query.message.answer_photo(
                    photo=photo,
                    caption=message_text
                )
        else:
            await callback_query.message.answer(message_text)

        await callback_query.answer()
    except Exception as e:
        logger.error(f"Ошибка просмотра рецепта: {e}", exc_info=True)
        await callback_query.answer("Ошибка при загрузке рецепта")

'''async def view_recipe_card(callback_query: CallbackQuery, recipe_id: int):
    """Показываем карточку рецепта"""
    recipe = get_recipe_details(recipe_id)
    if not recipe:
        await callback_query.answer("Рецепт не найден")
        return

    # Формируем текст карточки
    text = f"🍳 <b>{recipe['name']}</b>\n\n"
    text += "<b>Ингредиенты:</b>\n"
    text += recipe['ingredients'].replace(",", "\n") + "\n\n"
    text += "<b>Способ приготовления:</b>\n"
    text += recipe['instructions'] + "\n\n"
    text += "<b>Пищевая ценность (на 100г):</b>\n"
    text += f"• Калории: {recipe['calories']} ккал\n"
    text += f"• Белки: {recipe['protein']} г\n"
    text += f"• Жиры: {recipe['fat']} г\n"
    text += f"• Углеводы: {recipe['carbs']} г"

    # Клавиатура карточки
    keyboard = [
        [
            InlineKeyboardButton(text="❤️ В избранное", callback_data=f"toggle_fav:{recipe_id}"),
            InlineKeyboardButton(text="➕ В меню", callback_data=f"add_to_menu:{recipe_id}")
        ],
        [InlineKeyboardButton(text="◀️ Назад", callback_data="back_to_search")]
    ]
    reply_markup = InlineKeyboardMarkup(inline_keyboard=keyboard)

    try:
        # Удаляем предыдущее сообщение (если есть)
        await callback_query.message.delete()
    except:
        pass  # Игнорируем ошибки удаления
    # Если есть фото
    if recipe.get('photo_path'):
        try:
            # Пытаемся отправить фото
            with open(recipe['photo_path'], 'rb') as photo_file:
                await callback_query.message.answer_photo(
                    photo=photo_file,
                    caption=text,
                    parse_mode="HTML",
                    reply_markup=reply_markup
                )
        except Exception as e:
            logger.error(f"Ошибка загрузки фото: {e}")
            # Если фото не загрузилось, отправляем текст
            await callback_query.message.answer(
                text,
                parse_mode="HTML",
                reply_markup=reply_markup
            )
    else:
        await callback_query.message.answer(
            text,
            parse_mode="HTML",
            reply_markup=reply_markup
        )

    await callback_query.answer()'''


async def show_favorites(callback_query: CallbackQuery, state: FSMContext):
    user_id = callback_query.from_user.id
    from database import get_saved_recipes
    favorites = get_saved_recipes(user_id, is_favorite=True)  # Функция из database.py


    if not favorites:
        await callback_query.message.edit_text(
            "У вас пока нет избранных рецептов.",
            reply_markup=InlineKeyboardMarkup(inline_keyboard=[
                [InlineKeyboardButton(text="◀️ Назад", callback_data="recipe:back")]
            ]))
        await callback_query.answer()
        return

        # Сохраняем список избранного в состоянии
    await state.update_data(favorites_list=favorites, current_fav_page=0)

    # Формируем сообщение с пагинацией
    await show_favorites_page(callback_query, state)



async def show_favorites_page(callback_query: CallbackQuery, state: FSMContext, page=0):
    """Показывает страницу с избранными рецептами"""
    data = await state.get_data()
    favorites = data.get('favorites_list', [])

    # Пагинация
    page_size = 5
    total_pages = (len(favorites) // page_size + (1 if len(favorites) % page_size else 0))
    page = min(page, total_pages - 1) if total_pages > 0 else 0
    start_idx = page * page_size
    page_favorites = favorites[start_idx:start_idx + page_size]

    text = "⭐ Ваши избранные рецепты:\n\n"
    for i, recipe in enumerate(page_favorites, start_idx + 1):
        text += f"{i}. {recipe['name']} ({recipe['calories']} ккал)\n"

    # Клавиатура с рецептами и пагинацией
    keyboard = []
    for recipe in page_favorites:
        keyboard.append([InlineKeyboardButton(
            text=recipe['name'],
            callback_data=f"view_fav_recipe:{recipe['id']}"
        )])

    # Пагинация
    pagination_row = []
    if total_pages > 1:
        if page > 0:
            pagination_row.append(InlineKeyboardButton(
                text="⬅️ Назад",
                callback_data=f"fav_page:{page - 1}"
            ))

        # Добавляем номер страницы в любом случае
        pagination_row.append(InlineKeyboardButton(
            text=f"{page + 1}/{total_pages}",
            callback_data="noop"
        ))

        if page < total_pages - 1:
            pagination_row.append(InlineKeyboardButton(
                text="Вперед ➡️",
                callback_data=f"fav_page:{page + 1}"
            ))
    if pagination_row:
        keyboard.append(pagination_row)

    # Кнопка возврата
    keyboard.append([InlineKeyboardButton(
        text="◀️ Назад в меню рецептов",
        callback_data="recipe:back"
    )])

    await callback_query.message.edit_text(
        text,
        reply_markup=InlineKeyboardMarkup(inline_keyboard=keyboard))
    await callback_query.answer()


async def view_favorite_recipe(callback_query: CallbackQuery, state: FSMContext):
    """Показывает карточку избранного рецепта"""
    recipe_id = int(callback_query.data.split(':')[1])
    recipe = get_recipe_details(recipe_id)

    if not recipe:
        await callback_query.answer("Рецепт не найден")
        return

    # Формируем текст карточки
    text = f"⭐️🍳 <b>{recipe['name']}</b>\n\n"
    text += "<b>Ингредиенты:</b>\n"
    text += recipe['ingredients'].replace(",", "\n") + "\n\n"
    text += "<b>Способ приготовления:</b>\n"
    text += recipe['instructions'] + "\n\n"
    text += "<b>Пищевая ценность:</b>\n"
    text += f"• Калории: {recipe['calories']} ккал\n"
    text += f"• Белки: {recipe['protein']} г\n"
    text += f"• Жиры: {recipe['fat']} г\n"
    text += f"• Углеводы: {recipe['carbs']} г"

    # Клавиатура карточки
    keyboard = [
        [
            InlineKeyboardButton(text="💔 Удалить из избранного", callback_data=f"toggle_fav:{recipe_id}"),
            InlineKeyboardButton(text="➕ В меню", callback_data=f"add_to_menu:{recipe_id}")
        ],
        [InlineKeyboardButton(text="◀️ Назад к избранному", callback_data="back_to_favorites")]
    ]

    await callback_query.message.edit_text(
        text,
        parse_mode="HTML",
        reply_markup=InlineKeyboardMarkup(inline_keyboard=keyboard))
    await callback_query.answer()


async def generate_recipe(callback_query: types.CallbackQuery):
    # Здесь будет код генерации рецепта
    await callback_query.message.edit_text(
        "🎲 Генерация рецепта...",
        reply_markup=InlineKeyboardMarkup(inline_keyboard=[
            [InlineKeyboardButton(text="◀️ Назад", callback_data="recipes:back")]
        ])
    )


async def return_to_main_menu(callback_query: types.CallbackQuery):
    from handlers import after_calories_keyboard
    await callback_query.message.delete()
    await callback_query.message.answer(
        "Вы вернулись в главное меню",
        reply_markup=after_calories_keyboard
    )


async def show_saved_recipes(callback_query: CallbackQuery, state: FSMContext):
    """Показывает сохраненные рецепты пользователя."""
    user_id = callback_query.from_user.id
    recipes = get_saved_recipes(user_id)

    if not recipes:
        await callback_query.message.answer(
            "У вас пока нет сохраненных рецептов. Вы можете создать новый или сгенерировать рецепт.")
        await callback_query.answer()
        return

    text = "📝 <b>Ваши рецепты:</b>\n\n"

    # Создаем клавиатуру с рецептами
    keyboard = []
    for recipe in recipes:
        recipe_name = recipe['name']
        if len(recipe_name) > 30:
            recipe_name = recipe_name[:27] + "..."

        keyboard.append([types.InlineKeyboardButton(
            text=f"{'★' if recipe['is_favorite'] else '☆'} {recipe_name} ({recipe['calories']} ккал)",
            callback_data=f"view_recipe:{recipe['id']}"
        )])

    # Добавляем кнопку возврата
    keyboard.append([types.InlineKeyboardButton(
        text="◀️ Назад к меню рецептов",
        callback_data="return_to_recipes"
    )])

    await callback_query.message.answer(
        text=text,
        parse_mode="HTML",
        reply_markup=types.InlineKeyboardMarkup(inline_keyboard=keyboard)
    )
    await callback_query.answer()


async def show_favorite_recipes(callback_query: CallbackQuery, state: FSMContext):
    """Показывает избранные рецепты пользователя."""
    user_id = callback_query.from_user.id
    recipes = get_saved_recipes(user_id, is_favorite=True)

    if not recipes:
        await callback_query.message.answer(
            "У вас пока нет избранных рецептов. Вы можете добавить рецепты в избранное.")
        await callback_query.answer()
        return

    text = "⭐️ <b>Ваши избранные рецепты:</b>\n\n"

    # Создаем клавиатуру с рецептами
    keyboard = []
    for recipe in recipes:
        recipe_name = recipe['name']
        if len(recipe_name) > 30:
            recipe_name = recipe_name[:27] + "..."

        keyboard.append([types.InlineKeyboardButton(
            text=f"★ {recipe_name} ({recipe['calories']} ккал)",
            callback_data=f"view_recipe:{recipe['id']}"
        )])

    # Добавляем кнопку возврата
    keyboard.append([types.InlineKeyboardButton(
        text="◀️ Назад к меню рецептов",
        callback_data="return_to_recipes"
    )])

    await callback_query.message.answer(
        text=text,
        parse_mode="HTML",
        reply_markup=types.InlineKeyboardMarkup(inline_keyboard=keyboard)
    )
    await callback_query.answer()


async def view_recipe_details(callback_query: CallbackQuery, state: FSMContext):
    """Показывает детальную информацию о рецепте."""
    try:
        recipe_id = int(callback_query.data.split(':')[1])
        from database import get_recipe_details  # Добавляем импорт
        recipe = get_recipe_details(recipe_id)

        if not recipe:
            await callback_query.answer("Рецепт не найден")
            return

        # Формируем текст карточки
        text = f"🍳 <b>{recipe['name']}</b>\n\n"
        text += "<b>Ингредиенты:</b>\n"
        text += recipe['ingredients'].replace(",", "\n") + "\n\n"
        text += "<b>Способ приготовления:</b>\n"
        text += recipe['instructions'] + "\n\n"
        text += "<b>Пищевая ценность:</b>\n"
        text += f"• Калории: {recipe['calories']} ккал\n"
        text += f"• Белки: {recipe['protein']} г\n"
        text += f"• Жиры: {recipe['fat']} г\n"
        text += f"• Углеводы: {recipe['carbs']} г"

        # Клавиатура карточки
        keyboard = [
            [
                InlineKeyboardButton(text="❤️ В избранное", callback_data=f"toggle_fav:{recipe_id}"),
                InlineKeyboardButton(text="➕ В меню", callback_data=f"add_to_menu:{recipe_id}")
            ],
            [InlineKeyboardButton(text="◀️ Назад", callback_data="back_to_search")]
        ]

        # Удаляем предыдущее сообщение с результатами поиска
        await callback_query.message.delete()

        # Отправляем новое сообщение с карточкой рецепта
        await callback_query.message.answer(
            text,
            parse_mode="HTML",
            reply_markup=InlineKeyboardMarkup(inline_keyboard=keyboard)
        )
        await callback_query.answer()
    except Exception as e:
        logger.error(f"Ошибка при отображении рецепта: {e}")
        await callback_query.answer("Произошла ошибка при загрузке рецепта")


async def toggle_favorite_handler(callback_query: CallbackQuery, state: FSMContext):
    """Обрабатывает добавление/удаление из избранного"""
    recipe_id = int(callback_query.data.split(':')[1])
    from database import toggle_favorite_recipe

    new_status = toggle_favorite_recipe(recipe_id)
    status_text = "добавлен в избранное" if new_status else "удален из избранного"

    await callback_query.answer(f"Рецепт {status_text}!")
    # Обновляем сообщение с рецептом
    await view_recipe_details(callback_query, callback_query.message.bot.current_state(callback_query.from_user.id))
    await view_recipe_details(callback_query, state)


async def add_to_menu_handler(callback_query: CallbackQuery, state: FSMContext):
    """Обрабатывает добавление рецепта в меню на сегодня"""
    recipe_id = int(callback_query.data.split(':')[1])
    from database import get_recipe_details, add_food_entry

    recipe = get_recipe_details(recipe_id)
    if not recipe:
        await callback_query.answer("Рецепт не найден")
        return

    # Добавляем в дневник как отдельный прием пищи "Рецепт"
    today = datetime.now().strftime("%Y-%m-%d")
    add_food_entry(
        user_id=callback_query.from_user.id,
        date=today,
        meal_type="Рецепт",
        food_name=recipe['name'],
        calories=recipe['calories'],
        protein=recipe['protein'],
        fat=recipe['fat'],
        carbs=recipe['carbs']
    )

    await callback_query.answer(f"Рецепт '{recipe['name']}' добавлен в сегодняшнее меню!")


async def toggle_recipe_favorite_status(callback_query: CallbackQuery, state: FSMContext):
    """Меняет статус избранного рецепта."""
    recipe_id = int(callback_query.data.split(':')[1])
    new_status = toggle_favorite_recipe(recipe_id)

    status_text = "добавлен в избранное" if new_status else "удален из избранного"
    await callback_query.message.answer(f"Рецепт {status_text}!")

    # Показываем обновленные детали рецепта
    await view_recipe_details(callback_query, state)
    await callback_query.answer()


async def delete_recipe_handler(callback_query: CallbackQuery, state: FSMContext):
    """Удаляет рецепт."""
    recipe_id = int(callback_query.data.split(':')[1])
    delete_recipe(recipe_id)

    await callback_query.message.answer("Рецепт успешно удален!")
    await show_saved_recipes(callback_query, state)
    await callback_query.answer()


async def return_to_recipes_menu(callback_query: CallbackQuery, state: FSMContext):
    """Возвращает к меню рецептов."""
    await show_recipes_menu(callback_query.message, state)
    await callback_query.answer()


async def start_recipe_creation(callback_query: CallbackQuery, state: FSMContext):
    """Начинает процесс создания рецепта."""
    await state.clear()

    await callback_query.message.answer(
        "Давайте создадим новый рецепт! Введите название рецепта:"
    )

    await state.set_state(RecipeStates.entering_name)


async def process_recipe_name(message: types.Message, state: FSMContext):
    """Обрабатывает ввод названия рецепта."""
    name = message.text.strip()

    if not name or len(name) > 100:
        await message.answer("Пожалуйста, введите корректное название (не более 100 символов).")
        return

    await state.update_data(name=name)

    await message.answer(
        "Отлично! Теперь введите список ингредиентов с граммовками:"
    )
    await state.set_state(RecipeStates.entering_ingredients)


async def process_recipe_ingredients(message: types.Message, state: FSMContext):
    """Обрабатывает ввод ингредиентов рецепта."""
    ingredients = message.text.strip()

    if not ingredients:
        await message.answer("Пожалуйста, введите список ингредиентов.")
        return

    await state.update_data(ingredients=ingredients)

    await message.answer(
        "Хорошо! Теперь введите инструкции по приготовлению:"
    )

    await state.set_state(RecipeStates.entering_instructions)


async def process_recipe_instructions(message: Message, state: FSMContext):
    """Обрабатывает ввод инструкций рецепта."""
    instructions = message.text.strip()

    if not instructions:
        await message.answer("Пожалуйста, введите инструкции.")
        return

    await state.update_data(instructions=instructions)

    await message.answer("Введите количество калорий:")
    await state.set_state(RecipeStates.entering_calories)




async def process_recipe_calories(message: Message, state: FSMContext):
    try:
        calories = float(message.text.strip())
        await state.update_data(calories=calories)

        await message.answer("Теперь введите количество белков (г):")
        await state.set_state(RecipeStates.entering_protein)
    except ValueError:
        await message.answer("Пожалуйста, введите корректное число для калорий.")

    router = Router()

    @router.message(RecipeStates.waiting_for_name)
    async def process_recipe_name(message: Message, state: FSMContext):
        await state.update_data(name=message.text)
        await message.answer("Введите ингредиенты (через запятую):")
        await state.set_state(RecipeStates.waiting_for_ingredients)

    @router.message(RecipeStates.waiting_for_ingredients)
    async def process_recipe_ingredients(message: Message, state: FSMContext):
        await state.update_data(ingredients=message.text)
        await message.answer("Введите инструкции приготовления:")
        await state.set_state(RecipeStates.waiting_for_instructions)

    @router.message(RecipeStates.waiting_for_instructions)
    async def process_recipe_instructions(message: Message, state: FSMContext):
        await state.update_data(instructions=message.text)
        data = await state.get_data()
        # Сохраняем рецепт в базу данных
        from database import save_recipe

        recipe_id = save_recipe(
            user_id=message.from_user.id,
            name=data['name'],
            ingredients=data['ingredients'],
            instructions=message.text,
            calories=0,  # Временные значения
            protein=0,
            fat=0,
            carbs=0
        )
        if recipe_id:
            await message.answer("✅ Рецепт успешно сохранен!")
            await show_recipes_menu(message)
        else:
            await message.answer("❌ Ошибка при сохранении рецепта")

        await state.clear()

    @router.callback_query(F.data == "back_to_search")
    async def back_to_search_handler(callback_query: CallbackQuery, state: FSMContext):
        """Возвращает к результатам поиска"""
        try:
            data = await state.get_data()
            if 'search_results' in data:
                from recipe_generator import show_search_results  # Добавляем импорт
                await show_search_results(callback_query, state, data.get('current_page', 0))
            else:
                from recipe_generator import show_recipes_menu  # Добавляем импорт
                await show_recipes_menu(callback_query.message, state)
            await callback_query.answer()
        except Exception as e:
            logger.error(f"Ошибка в back_to_search_handler: {e}")
            await callback_query.answer("❌ Ошибка возврата к поиску")


async def process_recipe_protein(message: Message, state: FSMContext):
    try:
        protein = float(message.text.strip())
        await state.update_data(protein=protein)

        await message.answer("Теперь введите количество жиров (г):")
        await state.set_state(RecipeStates.entering_fat)
    except ValueError:
        await message.answer("Пожалуйста, введите корректное число для белков.")




async def process_recipe_fat(message: Message, state: FSMContext):
    try:
        fat = float(message.text.strip())
        await state.update_data(fat=fat)

        await message.answer("Теперь введите количество углеводов (г):")
        await state.set_state(RecipeStates.entering_carbs)
    except ValueError:
        await message.answer("Пожалуйста, введите корректное число для жиров.")



async def process_recipe_carbs(message: Message, state: FSMContext):
    try:
        carbs = float(message.text.strip())
        await state.update_data(carbs=carbs)

        # Запрос фото
        await message.answer(
            "Теперь вы можете добавить фото блюда. Отправьте фото или напишите 'пропустить':"
        )
        await state.set_state(RecipeStates.entering_photo)
    except ValueError:
        await message.answer("Пожалуйста, введите корректное число для углеводов.")


async def process_recipe_photo(message: Message, state: FSMContext):
    """Обрабатывает фото или пропуск."""
    # Обработка команды "пропустить"
    if message.text and message.text.lower() == "пропустить":
        await state.update_data(photo_path=None)
        await confirm_recipe(message, state)
        return
    # Проверка, что сообщение содержит фото
    if not message.photo:
        await message.answer("Пожалуйста, отправьте фото или напишите 'пропустить'.")
        return

    try:
        # Создаем папку photos, если её нет
        os.makedirs("photos", exist_ok=True)

        # Получаем фото с наивысшим разрешением
        photo = message.photo[-1]
        file_path = f"photos/{photo.file_id}.jpg"

        # Скачиваем фото
        bot = message.bot
        await bot.download(photo, destination=file_path)

        # Сохраняем путь к фото
        await state.update_data(photo_path=file_path)
        await message.answer("✅ Фото успешно сохранено!")

        # Переходим к подтверждению рецепта
        await confirm_recipe(message, state)

    except Exception as e:
        logger.error(f"Ошибка при сохранении фото: {e}")
        await message.answer("❌ Не удалось сохранить фото. Попробуйте ещё раз или напишите 'пропустить'.")

async def confirm_recipe(message: Message, state: FSMContext):
    """Подтверждение и сохранение рецепта."""
    data = await state.get_data()

    confirmation_text = (
        f"Название: {data['name']}\n"
        f"Ингредиенты: {data['ingredients']}\n"
        f"Инструкции: {data['instructions']}\n"
        f"Калории: {data['calories']} ккал\n"
        f"Белки: {data['protein']} г\n"
        f"Жиры: {data['fat']} г\n"
        f"Углеводы: {data['carbs']} г\n"
    )

    if data.get('photo_path'):
        confirmation_text += "Фото добавлено ✅"
    else:
        confirmation_text += "Фото не добавлено ❌"

    await message.answer(f"Проверьте данные:\n\n{confirmation_text}\n\nВсе верно? (да/нет)")
    await state.set_state(RecipeStates.confirming)


async def save_recipe_handler(message: Message, state: FSMContext):
    """Сохраняет рецепт или отменяет операцию."""
    confirmation = message.text.lower()

    if confirmation == "да":
        data = await state.get_data()

        # Сохраняем в БД
        from database import save_recipe

        save_recipe(
            user_id=message.from_user.id,
            name=data['name'],
            ingredients=data['ingredients'],
            instructions=data['instructions'],
            calories=data['calories'],
            protein=data['protein'],
            fat=data['fat'],
            carbs=data['carbs'],
            photo_path=data.get('photo_path')
        )

        await message.answer("✅ Рецепт успешно сохранен!")
    else:
        await message.answer("Создание рецепта отменено.")

    await state.clear()



async def cancel_recipe_creation(callback_query: CallbackQuery, state: FSMContext):
    """Отменяет создание рецепта."""
    await callback_query.message.answer("Создание рецепта отменено.")

    # Возвращаемся к меню рецептов
    await show_recipes_menu(callback_query.message, state)
    await state.clear()
    await callback_query.answer()


async def generate_recipe(callback_query: CallbackQuery, state: FSMContext):
    """Генерирует рецепт на основе цели пользователя."""
<<<<<<< HEAD
    user_id = callback_query.from_user.id
    user = get_user(user_id)

    if not user or not user.get('goal'):
        await callback_query.message.answer(
            "Сначала нужно завершить регистрацию и указать цель."
        )
        await callback_query.answer()
        return

    goal = user['goal']

=======
    await callback_query.message.answer("🔧 Генерация рецепта в разработке!")
    await callback_query.answer()
>>>>>>> 4920241c


async def recipe_to_diary(callback_query: CallbackQuery, state: FSMContext):
    """Добавляет рецепт в дневник питания."""
    recipe_id = int(callback_query.data.split(':')[1])
    recipe = get_recipe_details(recipe_id)

    if not recipe:
        await callback_query.message.answer("Рецепт не найден.")
        await callback_query.answer()
        return

    # Создаем клавиатуру для выбора приема пищи
    keyboard = []
    for meal_type in ["Завтрак", "Обед", "Ужин", "Перекус"]:
        keyboard.append([
            types.InlineKeyboardButton(
                text=meal_type,
                callback_data=f"add_recipe_to_meal:{recipe_id}:{meal_type}"
            )
        ])

    keyboard.append([
        types.InlineKeyboardButton(
            text="◀️ Отмена",
            callback_data=f"view_recipe:{recipe_id}"
        )
    ])

    await callback_query.message.answer(
        f"Выберите прием пищи для добавления рецепта '{recipe['name']}':",
        reply_markup=types.InlineKeyboardMarkup(inline_keyboard=keyboard)
    )

    await callback_query.answer()


async def add_recipe_to_meal(callback_query: CallbackQuery, state: FSMContext):
    """Добавляет рецепт в конкретный прием пищи в дневнике."""
    data = callback_query.data.split(':')
    recipe_id = int(data[1])
    meal_type = data[2]

    user_id = callback_query.from_user.id
    recipe = get_recipe_details(recipe_id)

    if not recipe:
        await callback_query.message.answer("Рецепт не найден.")
        await callback_query.answer()
        return

    # Текущая дата
    today = datetime.now().strftime("%Y-%m-%d")

    # Добавляем рецепт в дневник
    entry_id = add_food_entry(
        user_id,
        today,
        meal_type,
        recipe['name'],
        recipe['calories'],
        recipe['protein'],
        recipe['fat'],
        recipe['carbs']
    )

    if entry_id:
        await callback_query.message.answer(
            f"✅ Рецепт '{recipe['name']}' добавлен в {meal_type.lower()}!"
        )
    else:
        await callback_query.message.answer(
            "❌ Ошибка при добавлении рецепта в дневник. Пожалуйста, попробуйте еще раз."
        )

    # Возвращаемся к деталям рецепта
    await view_recipe_details(callback_query, state)
    await callback_query.answer()<|MERGE_RESOLUTION|>--- conflicted
+++ resolved
@@ -1,7 +1,6 @@
 import asyncio
 import logging
 import random
-import os
 from aiogram import types, F, Dispatcher
 from aiogram.filters import Command
 from aiogram.fsm.context import FSMContext
@@ -69,6 +68,16 @@
     await callback_query.answer()
 
 
+'''async def search_recipes(callback_query: CallbackQuery, state: FSMContext):
+    """Запрашиваем текст для поиска"""
+    await callback_query.message.edit_text(
+        "🔍 Введите название или ингредиенты для поиска:",
+        reply_markup=InlineKeyboardMarkup(inline_keyboard=[
+            [InlineKeyboardButton(text="◀️ Назад", callback_data="recipe:back")]
+        ]))
+    await state.set_state(RecipeStates.searching)
+    await callback_query.answer()'''
+
 
 async def search_recipes(callback_query: CallbackQuery, state: FSMContext):
     """Запрашиваем текст для поиска"""
@@ -81,6 +90,7 @@
     await callback_query.answer()
 
 
+# @router.message(RecipeStates.searching)
 async def process_search_query(message: Message, state: FSMContext):
     """Обрабатываем поисковый запрос"""
     search_query = message.text.strip()
@@ -88,7 +98,7 @@
         await message.answer("Пожалуйста, введите поисковый запрос")
         return
 
-    search_query = ' '.join(search_query.lower().split())
+    search_query = ' '.join(search_query.split())
 
     user_id = message.from_user.id
     from database import search_recipes
@@ -200,44 +210,7 @@
     await show_search_results(callback_query, state, page)
 
 
-async def view_recipe_card(callback_query: CallbackQuery, state: FSMContext):
-    """Показывает детали рецепта с фото."""
-    try:
-        recipe_id = int(callback_query.data.split(':')[1])
-        recipe = get_recipe_details(recipe_id)
-
-        if not recipe:
-            await callback_query.answer("Рецепт не найден")
-            return
-
-        # Формируем сообщение
-        message_text = (
-            f"🍳 {recipe['name']}\n\n"
-            f"Ингредиенты:\n{recipe['ingredients']}\n\n"
-            f"Способ приготовления:\n{recipe['instructions']}\n\n"
-            f"Пищевая ценность:\n"
-            f"• Калории: {recipe['calories']} ккал\n"
-            f"• Белки: {recipe['protein']} г\n"
-            f"• Жиры: {recipe['fat']} г\n"
-            f"• Углеводы: {recipe['carbs']} г"
-        )
-
-        # Если есть фото - отправляем с фото
-        if recipe.get('photo_path') and os.path.exists(recipe['photo_path']):
-            with open(recipe['photo_path'], 'rb') as photo:
-                await callback_query.message.answer_photo(
-                    photo=photo,
-                    caption=message_text
-                )
-        else:
-            await callback_query.message.answer(message_text)
-
-        await callback_query.answer()
-    except Exception as e:
-        logger.error(f"Ошибка просмотра рецепта: {e}", exc_info=True)
-        await callback_query.answer("Ошибка при загрузке рецепта")
-
-'''async def view_recipe_card(callback_query: CallbackQuery, recipe_id: int):
+async def view_recipe_card(callback_query: CallbackQuery, recipe_id: int):
     """Показываем карточку рецепта"""
     recipe = get_recipe_details(recipe_id)
     if not recipe:
@@ -264,40 +237,23 @@
         ],
         [InlineKeyboardButton(text="◀️ Назад", callback_data="back_to_search")]
     ]
-    reply_markup = InlineKeyboardMarkup(inline_keyboard=keyboard)
-
-    try:
-        # Удаляем предыдущее сообщение (если есть)
-        await callback_query.message.delete()
-    except:
-        pass  # Игнорируем ошибки удаления
-    # Если есть фото
+
+    # Если есть фото (добавьте поле photo_path в таблицу recipes)
     if recipe.get('photo_path'):
-        try:
-            # Пытаемся отправить фото
-            with open(recipe['photo_path'], 'rb') as photo_file:
-                await callback_query.message.answer_photo(
-                    photo=photo_file,
-                    caption=text,
-                    parse_mode="HTML",
-                    reply_markup=reply_markup
-                )
-        except Exception as e:
-            logger.error(f"Ошибка загрузки фото: {e}")
-            # Если фото не загрузилось, отправляем текст
-            await callback_query.message.answer(
-                text,
-                parse_mode="HTML",
-                reply_markup=reply_markup
-            )
+        await callback_query.message.answer_photo(
+            photo=recipe['photo_path'],
+            caption=text,
+            parse_mode="HTML",
+            reply_markup=InlineKeyboardMarkup(inline_keyboard=keyboard)
+        )
     else:
-        await callback_query.message.answer(
+        await callback_query.message.edit_text(
             text,
             parse_mode="HTML",
-            reply_markup=reply_markup
-        )
-
-    await callback_query.answer()'''
+            reply_markup=InlineKeyboardMarkup(inline_keyboard=keyboard)
+        )
+
+    await callback_query.answer()
 
 
 async def show_favorites(callback_query: CallbackQuery, state: FSMContext):
@@ -305,6 +261,12 @@
     from database import get_saved_recipes
     favorites = get_saved_recipes(user_id, is_favorite=True)  # Функция из database.py
 
+    '''if not favorites:
+        text = "У вас пока нет избранных рецептов."
+    else:
+        text = "⭐ Ваши избранные рецепты:\n\n"
+        for recipe in favorites:
+            text += f"- {recipe['name']} ({recipe['calories']} ккал)\n"'''
 
     if not favorites:
         await callback_query.message.edit_text(
@@ -321,6 +283,12 @@
     # Формируем сообщение с пагинацией
     await show_favorites_page(callback_query, state)
 
+    '''await callback_query.message.edit_text(
+        text,
+        reply_markup=InlineKeyboardMarkup(inline_keyboard=[
+            [InlineKeyboardButton(text="◀️ Назад", callback_data="recipes:back")]
+        ])
+    )'''
 
 
 async def show_favorites_page(callback_query: CallbackQuery, state: FSMContext, page=0):
@@ -380,6 +348,18 @@
         text,
         reply_markup=InlineKeyboardMarkup(inline_keyboard=keyboard))
     await callback_query.answer()
+
+
+
+async def start_recipe_creation(callback_query: CallbackQuery, state: FSMContext):
+    """Начинает процесс создания рецепта."""
+    await state.clear()
+
+    await callback_query.message.answer(
+        "Давайте создадим новый рецепт! Введите название рецепта:"
+    )
+    await state.set_state(RecipeStates.entering_name)
+
 
 
 async def view_favorite_recipe(callback_query: CallbackQuery, state: FSMContext):
@@ -641,6 +621,7 @@
     )
 
     await state.set_state(RecipeStates.entering_name)
+    await callback_query.answer()
 
 
 async def process_recipe_name(message: types.Message, state: FSMContext):
@@ -656,6 +637,7 @@
     await message.answer(
         "Отлично! Теперь введите список ингредиентов с граммовками:"
     )
+
     await state.set_state(RecipeStates.entering_ingredients)
 
 
@@ -676,7 +658,7 @@
     await state.set_state(RecipeStates.entering_instructions)
 
 
-async def process_recipe_instructions(message: Message, state: FSMContext):
+async def process_recipe_instructions(message: types.Message, state: FSMContext):
     """Обрабатывает ввод инструкций рецепта."""
     instructions = message.text.strip()
 
@@ -689,200 +671,168 @@
     await message.answer("Введите количество калорий:")
     await state.set_state(RecipeStates.entering_calories)
 
-
-
-
-async def process_recipe_calories(message: Message, state: FSMContext):
+    '''from database import save_recipe
+
+    # Сохраняем рецепт в базу данных
+    recipe_id = save_recipe(
+        user_id=message.from_user.id,
+        name=data['name'],
+        ingredients=data['ingredients'],
+        instructions=message.text,
+        calories=0,
+        protein=0,
+        fat=0,
+        carbs=0
+    )
+
+    if recipe_id:
+        await message.answer("✅ Рецепт успешно сохранен!")
+    else:
+        await message.answer("❌ Ошибка при сохранении рецепта")
+
+    await state.clear()
+    await show_recipes_menu(message, state)'''
+
+
+async def process_recipe_calories(message: types.Message, state: FSMContext):
+    """Обрабатывает ввод калорийности рецепта."""
     try:
-        calories = float(message.text.strip())
-        await state.update_data(calories=calories)
-
-        await message.answer("Теперь введите количество белков (г):")
-        await state.set_state(RecipeStates.entering_protein)
+        calories = float(message.text.strip().replace(',', '.'))
+        if calories <= 0:
+            raise ValueError
     except ValueError:
-        await message.answer("Пожалуйста, введите корректное число для калорий.")
-
-    router = Router()
-
-    @router.message(RecipeStates.waiting_for_name)
-    async def process_recipe_name(message: Message, state: FSMContext):
-        await state.update_data(name=message.text)
-        await message.answer("Введите ингредиенты (через запятую):")
-        await state.set_state(RecipeStates.waiting_for_ingredients)
-
-    @router.message(RecipeStates.waiting_for_ingredients)
-    async def process_recipe_ingredients(message: Message, state: FSMContext):
-        await state.update_data(ingredients=message.text)
-        await message.answer("Введите инструкции приготовления:")
-        await state.set_state(RecipeStates.waiting_for_instructions)
-
-    @router.message(RecipeStates.waiting_for_instructions)
-    async def process_recipe_instructions(message: Message, state: FSMContext):
-        await state.update_data(instructions=message.text)
+        await message.answer("Пожалуйста, введите корректное положительное число для калорий.")
+        return
+
+    await state.update_data(calories=calories)
+
+    await message.answer(
+        "Теперь введите количество белков (г):"
+    )
+
+    await state.set_state(RecipeStates.entering_protein)
+
+
+async def process_recipe_protein(message: types.Message, state: FSMContext):
+    """Обрабатывает ввод количества белка."""
+    try:
+        protein = float(message.text.strip().replace(',', '.'))
+        if protein < 0:
+            raise ValueError
+    except ValueError:
+        await message.answer("Пожалуйста, введите корректное неотрицательное число для белков.")
+        return
+
+    await state.update_data(protein=protein)
+
+    await message.answer(
+        "Теперь введите количество жиров (г):"
+    )
+
+    await state.set_state(RecipeStates.entering_fat)
+
+
+async def process_recipe_fat(message: types.Message, state: FSMContext):
+    """Обрабатывает ввод количества жиров."""
+    try:
+        fat = float(message.text.strip().replace(',', '.'))
+        if fat < 0:
+            raise ValueError
+    except ValueError:
+        await message.answer("Пожалуйста, введите корректное неотрицательное число для жиров.")
+        return
+
+    await state.update_data(fat=fat)
+
+    await message.answer(
+        "И наконец, введите количество углеводов (г):"
+    )
+
+    await state.set_state(RecipeStates.entering_carbs)
+
+
+async def process_recipe_carbs(message: types.Message, state: FSMContext):
+    """Обрабатывает ввод количества углеводов."""
+    try:
+        carbs = float(message.text.strip().replace(',', '.'))
+        if carbs < 0:
+            raise ValueError
+    except ValueError:
+        await message.answer("Пожалуйста, введите корректное неотрицательное число для углеводов.")
+        return
+
+    await state.update_data(carbs=carbs)
+
+    # Получаем все данные рецепта
+    recipe_data = await state.get_data()
+
+    # Показываем итоговую информацию для подтверждения
+    confirmation_text = (
+        f"<b>Проверьте данные рецепта:</b>\n\n"
+        f"<b>Название:</b> {recipe_data['name']}\n\n"
+        f"<b>Ингредиенты:</b>\n{recipe_data['ingredients']}\n\n"
+        f"<b>Способ приготовления:</b>\n{recipe_data['instructions']}\n\n"
+        f"<b>Пищевая ценность:</b>\n"
+        f"• Калории: {recipe_data['calories']} ккал\n"
+        f"• Белки: {recipe_data['protein']} г\n"
+        f"• Жиры: {recipe_data['fat']} г\n"
+        f"• Углеводы: {recipe_data['carbs']} г\n\n"
+        f"Всё правильно?"
+    )
+    await state.set_state(RecipeStates.confirming)
+
+    # Создаем клавиатуру для подтверждения
+    keyboard = create_recipe_confirmation_keyboard()
+
+    await message.answer(
+        confirmation_text,
+        parse_mode="HTML",
+        reply_markup=keyboard
+    )
+
+
+
+async def save_recipe_handler(callback_query: CallbackQuery, state: FSMContext):
+    """Сохраняет рецепт в базу данных."""
+    logger.info("Save recipe button pressed")
+    try:
+        # Получаем данные из состояния
         data = await state.get_data()
-        # Сохраняем рецепт в базу данных
-        from database import save_recipe
-
+
+        # Сохраняем рецепт в базу
         recipe_id = save_recipe(
-            user_id=message.from_user.id,
-            name=data['name'],
-            ingredients=data['ingredients'],
-            instructions=message.text,
-            calories=0,  # Временные значения
-            protein=0,
-            fat=0,
-            carbs=0
-        )
-        if recipe_id:
-            await message.answer("✅ Рецепт успешно сохранен!")
-            await show_recipes_menu(message)
-        else:
-            await message.answer("❌ Ошибка при сохранении рецепта")
-
-        await state.clear()
-
-    @router.callback_query(F.data == "back_to_search")
-    async def back_to_search_handler(callback_query: CallbackQuery, state: FSMContext):
-        """Возвращает к результатам поиска"""
-        try:
-            data = await state.get_data()
-            if 'search_results' in data:
-                from recipe_generator import show_search_results  # Добавляем импорт
-                await show_search_results(callback_query, state, data.get('current_page', 0))
-            else:
-                from recipe_generator import show_recipes_menu  # Добавляем импорт
-                await show_recipes_menu(callback_query.message, state)
-            await callback_query.answer()
-        except Exception as e:
-            logger.error(f"Ошибка в back_to_search_handler: {e}")
-            await callback_query.answer("❌ Ошибка возврата к поиску")
-
-
-async def process_recipe_protein(message: Message, state: FSMContext):
-    try:
-        protein = float(message.text.strip())
-        await state.update_data(protein=protein)
-
-        await message.answer("Теперь введите количество жиров (г):")
-        await state.set_state(RecipeStates.entering_fat)
-    except ValueError:
-        await message.answer("Пожалуйста, введите корректное число для белков.")
-
-
-
-
-async def process_recipe_fat(message: Message, state: FSMContext):
-    try:
-        fat = float(message.text.strip())
-        await state.update_data(fat=fat)
-
-        await message.answer("Теперь введите количество углеводов (г):")
-        await state.set_state(RecipeStates.entering_carbs)
-    except ValueError:
-        await message.answer("Пожалуйста, введите корректное число для жиров.")
-
-
-
-async def process_recipe_carbs(message: Message, state: FSMContext):
-    try:
-        carbs = float(message.text.strip())
-        await state.update_data(carbs=carbs)
-
-        # Запрос фото
-        await message.answer(
-            "Теперь вы можете добавить фото блюда. Отправьте фото или напишите 'пропустить':"
-        )
-        await state.set_state(RecipeStates.entering_photo)
-    except ValueError:
-        await message.answer("Пожалуйста, введите корректное число для углеводов.")
-
-
-async def process_recipe_photo(message: Message, state: FSMContext):
-    """Обрабатывает фото или пропуск."""
-    # Обработка команды "пропустить"
-    if message.text and message.text.lower() == "пропустить":
-        await state.update_data(photo_path=None)
-        await confirm_recipe(message, state)
-        return
-    # Проверка, что сообщение содержит фото
-    if not message.photo:
-        await message.answer("Пожалуйста, отправьте фото или напишите 'пропустить'.")
-        return
-
-    try:
-        # Создаем папку photos, если её нет
-        os.makedirs("photos", exist_ok=True)
-
-        # Получаем фото с наивысшим разрешением
-        photo = message.photo[-1]
-        file_path = f"photos/{photo.file_id}.jpg"
-
-        # Скачиваем фото
-        bot = message.bot
-        await bot.download(photo, destination=file_path)
-
-        # Сохраняем путь к фото
-        await state.update_data(photo_path=file_path)
-        await message.answer("✅ Фото успешно сохранено!")
-
-        # Переходим к подтверждению рецепта
-        await confirm_recipe(message, state)
-
-    except Exception as e:
-        logger.error(f"Ошибка при сохранении фото: {e}")
-        await message.answer("❌ Не удалось сохранить фото. Попробуйте ещё раз или напишите 'пропустить'.")
-
-async def confirm_recipe(message: Message, state: FSMContext):
-    """Подтверждение и сохранение рецепта."""
-    data = await state.get_data()
-
-    confirmation_text = (
-        f"Название: {data['name']}\n"
-        f"Ингредиенты: {data['ingredients']}\n"
-        f"Инструкции: {data['instructions']}\n"
-        f"Калории: {data['calories']} ккал\n"
-        f"Белки: {data['protein']} г\n"
-        f"Жиры: {data['fat']} г\n"
-        f"Углеводы: {data['carbs']} г\n"
-    )
-
-    if data.get('photo_path'):
-        confirmation_text += "Фото добавлено ✅"
-    else:
-        confirmation_text += "Фото не добавлено ❌"
-
-    await message.answer(f"Проверьте данные:\n\n{confirmation_text}\n\nВсе верно? (да/нет)")
-    await state.set_state(RecipeStates.confirming)
-
-
-async def save_recipe_handler(message: Message, state: FSMContext):
-    """Сохраняет рецепт или отменяет операцию."""
-    confirmation = message.text.lower()
-
-    if confirmation == "да":
-        data = await state.get_data()
-
-        # Сохраняем в БД
-        from database import save_recipe
-
-        save_recipe(
-            user_id=message.from_user.id,
+            user_id=callback_query.from_user.id,
             name=data['name'],
             ingredients=data['ingredients'],
             instructions=data['instructions'],
-            calories=data['calories'],
-            protein=data['protein'],
-            fat=data['fat'],
-            carbs=data['carbs'],
-            photo_path=data.get('photo_path')
-        )
-
-        await message.answer("✅ Рецепт успешно сохранен!")
-    else:
-        await message.answer("Создание рецепта отменено.")
-
+            calories=data.get('calories', 0),
+            protein=data.get('protein', 0),
+            fat=data.get('fat', 0),
+            carbs=data.get('carbs', 0)
+        )
+
+        if recipe_id:
+            await callback_query.message.answer("✅ Рецепт успешно сохранен!")
+        else:
+            await callback_query.message.answer("❌ Ошибка при сохранении рецепта")
+
+    except Exception as e:
+        logger.error(f"Ошибка при сохранении рецепта: {e}")
+        await callback_query.message.answer("❌ Произошла ошибка при сохранении")
+
+    # Очищаем состояние и возвращаем в меню
     await state.clear()
-
+    await show_recipes_menu(callback_query.message, state)
+    await callback_query.answer()
+
+
+async def cancel_recipe_creation(callback_query: CallbackQuery, state: FSMContext):
+    """Отменяет создание рецепта."""
+    logger.info("Cancel recipe button pressed")
+    await callback_query.message.answer("❌ Создание рецепта отменено")
+    await state.clear()
+    await show_recipes_menu(callback_query.message, state)
+    await callback_query.answer()
 
 
 async def cancel_recipe_creation(callback_query: CallbackQuery, state: FSMContext):
@@ -897,23 +847,8 @@
 
 async def generate_recipe(callback_query: CallbackQuery, state: FSMContext):
     """Генерирует рецепт на основе цели пользователя."""
-<<<<<<< HEAD
-    user_id = callback_query.from_user.id
-    user = get_user(user_id)
-
-    if not user or not user.get('goal'):
-        await callback_query.message.answer(
-            "Сначала нужно завершить регистрацию и указать цель."
-        )
-        await callback_query.answer()
-        return
-
-    goal = user['goal']
-
-=======
     await callback_query.message.answer("🔧 Генерация рецепта в разработке!")
     await callback_query.answer()
->>>>>>> 4920241c
 
 
 async def recipe_to_diary(callback_query: CallbackQuery, state: FSMContext):
