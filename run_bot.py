--- conflicted
+++ resolved
@@ -7,60 +7,40 @@
 from handlers import register_handlers
 from database import close_db
 
-<<<<<<< HEAD
-=======
 # Настройка логирования
 logging.basicConfig(level=logging.INFO)
 logger = logging.getLogger(__name__)
->>>>>>> 4920241c
 
 # Создаем бота и диспетчер
 bot = None
 dp = None
 
-<<<<<<< HEAD
-# Отключаем обработку сигналов, которая вызывает проблему set_wakeup_fd
-signal.signal(signal.SIGINT, signal.SIG_DFL)
-
-# Настройка логирования
-logging.basicConfig(level=logging.INFO)
-logger = logging.getLogger(__name__)
-logging.basicConfig(level=logging.DEBUG)
-
-=======
->>>>>>> 4920241c
 # Функция запуска бота
 async def start_bot():
     global bot, dp
+
     # Проверяем токен
     if not TOKEN or TOKEN == "your_bot_token_here":
         logger.error("Токен бота не указан! Укажите действительный токен в .env файле.")
         logger.info("Для тестирования используем эмуляцию бота без подключения к Telegram API")
-<<<<<<< HEAD
-        return
-=======
         # Эмулируем работу без реального подключения к API Telegram
         while True:
             await asyncio.sleep(10)
             logger.info("Бот работает в режиме эмуляции...")
 
->>>>>>> 4920241c
     try:
         bot = Bot(token=TOKEN)
         dp = Dispatcher(storage=MemoryStorage())
 
-        register_handlers(dp)        # Регистрируем обработчики
+        # Регистрируем обработчики
+        register_handlers(dp)
 
         logger.info("Бот запущен!")
         await dp.start_polling(
             bot,
             skip_updates=True,
             timeout=60,
-<<<<<<< HEAD
-            relax=0.1,
-=======
             relax=0.1
->>>>>>> 4920241c
         )
     except Exception as e:
         logger.error(f"Ошибка при запуске бота: {e}")
